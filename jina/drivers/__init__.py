--- conflicted
+++ resolved
@@ -3,11 +3,9 @@
 
 import inspect
 from functools import wraps
-<<<<<<< HEAD
-from typing import Any, Dict, Callable, Tuple, Iterable
-=======
-from typing import Callable, Tuple, Iterable, Iterator
->>>>>>> 6972303c
+
+from typing import Any, Dict, Callable, Tuple, Iterable, Iterator
+
 
 import ruamel.yaml.constructor
 
